"""Tkinter application bootstrap for Toptek."""

from __future__ import annotations

import tkinter as tk
from tkinter import ttk
from typing import Callable, Dict, List

from core import utils

from . import DARK_PALETTE
<<<<<<< HEAD
from .builder import MissingTabBuilderError, build_missing_tab_placeholder
=======
from .webshell import WebFrontendHandle, launch_web_frontend
from .tradingview import TradingViewRouter
>>>>>>> c95a60ca


class ToptekApp(ttk.Notebook):
    """Main application notebook containing all tabs."""

    def __init__(
        self,
        master: tk.Misc,
        configs: Dict[str, Dict[str, object]],
        paths: utils.AppPaths,
        *,
        on_tab_change: Callable[[int, str, str], None] | None = None,
    ) -> None:
        super().__init__(master, style="Dashboard.TNotebook")
        self.configs = configs
        self.paths = paths
        self._on_tab_change = on_tab_change
        self._tab_names: List[str] = []
        self._tab_guidance: Dict[str, str] = {}
        self._tab_widgets: Dict[str, ttk.Frame] = {}
<<<<<<< HEAD
        self.logger = utils.build_logger(self.__class__.__name__)
=======
        self._tv_router = TradingViewRouter(
            configs.get("app", {}),
            configs.get("ui", {}),
        )
>>>>>>> c95a60ca
        self._build_tabs()
        self.bind("<<NotebookTabChanged>>", self._handle_tab_change)

    def _build_tabs(self) -> None:
        from . import widgets

        router = self._tv_router
        tabs = [
            (
                "Dashboard",
                lambda parent, r=router: widgets.DashboardTab(
                    parent, self.configs, self.paths, tv_router=r
                ),
                "Overview · Monitor readiness metrics before taking action.",
            ),
            (
                "Login",
                lambda parent, r=router: widgets.LoginTab(
                    parent, self.configs, self.paths, tv_router=r
                ),
                "Step 1 · Secure your API keys and verify environment access.",
            ),
            (
                "Research",
                lambda parent, r=router: widgets.ResearchTab(
                    parent, self.configs, self.paths, tv_router=r
                ),
                "Step 2 · Explore market structure and feature snapshots.",
            ),
            (
                "Train",
                lambda parent, r=router: widgets.TrainTab(
                    parent, self.configs, self.paths, tv_router=r
                ),
                "Step 3 · Fit and calibrate models before risking capital.",
            ),
            (
                "Backtest",
                lambda parent, r=router: widgets.BacktestTab(
                    parent, self.configs, self.paths, tv_router=r
                ),
                "Step 4 · Validate expectancy and drawdown resilience.",
            ),
            (
                "Replay",
                lambda parent, r=router: widgets.ReplayTab(
                    parent, self.configs, self.paths, tv_router=r
                ),
                "Step 5 · Rehearse the playbook against recorded sessions before trading live.",
            ),
            (
                "Trade",
                lambda parent, r=router: widgets.TradeTab(
                    parent, self.configs, self.paths, tv_router=r
                ),
                "Step 6 · Check Topstep guardrails and plan manual execution.",
            ),
        ]

        if router.enabled and router.is_tab_enabled("notebook"):
            tabs.append(
                (
                    "TradingView",
                    lambda parent, r=router: widgets.TradingViewTab(
                        parent, self.configs, self.paths, tv_router=r
                    ),
                    "TradingView · Launch synced charts and respect attribution requirements.",
                )
            )

        lm_config = self.configs.get("lmstudio", {})
        if lm_config.get("enabled"):
            try:
                from toptek.lmstudio import build_client
                from toptek.ui import LiveTab as LMStudioLiveTab

                lm_client = build_client(lm_config)
            except Exception:  # pragma: no cover - defensive
                lm_client = None
                LMStudioLiveTab = None  # type: ignore[assignment]
            if LMStudioLiveTab is not None:
                tabs.append(
                    (
                        "Live",
                        lambda parent: LMStudioLiveTab(parent, lm_config, client=lm_client),
                        "Live · Chat with LM Studio and monitor response latency.",
                    )
                )

        research_config = self.configs.get("futures_research", {})
        if research_config.get("enabled"):
            try:
                from toptek.ui import FuturesResearchTab
            except Exception:  # pragma: no cover - defensive
                FuturesResearchTab = None  # type: ignore[assignment]
            if FuturesResearchTab is not None:
                tabs.append(
                    (
                        "Futures",
                        lambda parent: FuturesResearchTab(parent, research_config),
                        "Research · Inspect futures history via Yahoo Finance.",
                    )
                )

        for name, factory, guidance in tabs:
            try:
                frame = factory(self)
            except MissingTabBuilderError as error:
                self.logger.error(
                    "Failed to build %s tab", name, exc_info=error
                )
                frame = build_missing_tab_placeholder(
                    self, tab_name=name, error=error
                )
            self.add(frame, text=name)
            self._tab_names.append(name)
            self._tab_guidance[name] = guidance
            self._tab_widgets[name] = frame

    def initialise_guidance(self) -> None:
        """Invoke the guidance callback for the default tab."""

        if not self._tab_names:
            return
        self._dispatch_tab_change(0)

    def _handle_tab_change(self, _: tk.Event) -> None:
        index = self.index("current")
        self._dispatch_tab_change(index)

    def _dispatch_tab_change(self, index: int) -> None:
        name = self._tab_names[index]
        widget = self._tab_widgets.get(name)
        if widget is not None:
            on_activated = getattr(widget, "on_activated", None)
            if callable(on_activated):
                on_activated()
        if self._on_tab_change is None:
            return
        guidance = self._tab_guidance.get(name, "")
        self._on_tab_change(index, name, guidance)


def launch_app(*, configs: Dict[str, Dict[str, object]], paths: utils.AppPaths) -> None:
    """Initialise and start the Tkinter main loop."""

    root = tk.Tk()
    root.title("Toptek Mission Control")
    root.geometry("1024x680")

    web_handle: WebFrontendHandle | None = None
    web_message: str | None = None
    web_config = configs.get("web_frontend", {})
    if isinstance(web_config, dict) and web_config.get("enabled"):
        web_logger = utils.build_logger("WebFrontend")
        port_value = web_config.get("port")
        try:
            port = int(port_value) if port_value is not None else None
        except (TypeError, ValueError):
            port = None
        auto_value = web_config.get("auto_open")
        if isinstance(auto_value, str):
            auto_open = auto_value.lower() in {"1", "true", "yes", "on"}
        else:
            auto_open = bool(auto_value)
        web_handle = launch_web_frontend(paths, port=port, auto_open=auto_open, logger=web_logger)
        if web_handle is None:
            web_message = "Web console assets missing. Run npm run build in toptek/ui/web."

    style = ttk.Style()
    try:
        style.theme_use("clam")
    except tk.TclError:
        # ``clam`` is widely available, but gracefully fallback if missing.
        pass

    root.configure(background=DARK_PALETTE["canvas"])
    style.configure(
        ".",
        background=DARK_PALETTE["canvas"],
        foreground=DARK_PALETTE["text"],
    )
    style.configure("TFrame", background=DARK_PALETTE["canvas"])
    style.configure(
        "TLabel", background=DARK_PALETTE["canvas"], foreground=DARK_PALETTE["text"]
    )
    style.configure("TNotebook", background=DARK_PALETTE["canvas"], borderwidth=0)
    style.configure(
        "Dashboard.TNotebook",
        background=DARK_PALETTE["canvas"],
        borderwidth=0,
        tabmargins=(0, 12, 0, 0),
    )
    style.configure(
        "TNotebook.Tab",
        background=DARK_PALETTE["surface"],
        foreground=DARK_PALETTE["text_muted"],
        padding=(16, 10),
    )
    style.map(
        "TNotebook.Tab",
        background=[
            ("selected", DARK_PALETTE["surface_alt"]),
            ("active", DARK_PALETTE["surface_muted"]),
        ],
        foreground=[
            ("selected", DARK_PALETTE["text"]),
            ("active", DARK_PALETTE["text"]),
        ],
    )
    style.configure(
        "DashboardBackground.TFrame",
        background=DARK_PALETTE["canvas"],
    )
    style.configure(
        "AppContainer.TFrame",
        background=DARK_PALETTE["canvas"],
    )
    style.configure(
        "Header.TLabel",
        background=DARK_PALETTE["canvas"],
        foreground=DARK_PALETTE["text"],
        font=("Segoe UI", 20, "bold"),
    )
    style.configure(
        "SubHeader.TLabel",
        background=DARK_PALETTE["canvas"],
        foreground=DARK_PALETTE["text_muted"],
        font=("Segoe UI", 12),
    )
    style.configure(
        "Step.TLabel",
        background=DARK_PALETTE["surface"],
        foreground=DARK_PALETTE["accent_alt"],
        font=("Segoe UI", 11),
    )
    style.configure(
        "Body.TLabel",
        background=DARK_PALETTE["canvas"],
        foreground=DARK_PALETTE["text"],
        font=("Segoe UI", 10),
    )
    style.configure(
        "Surface.TLabel",
        background=DARK_PALETTE["surface"],
        foreground=DARK_PALETTE["text"],
        font=("Segoe UI", 10),
    )
    style.configure(
        "Muted.TLabel",
        background=DARK_PALETTE["surface"],
        foreground=DARK_PALETTE["text_muted"],
        font=("Segoe UI", 10),
    )
    style.configure(
        "StatusInfo.TLabel",
        background=DARK_PALETTE["canvas"],
        foreground=DARK_PALETTE["accent_alt"],
        font=("Segoe UI", 10, "bold"),
    )
    style.configure(
        "SurfaceStatus.TLabel",
        background=DARK_PALETTE["surface"],
        foreground=DARK_PALETTE["accent_alt"],
        font=("Segoe UI", 10, "bold"),
    )
    style.configure(
        "GuardBadge.TLabel",
        background=DARK_PALETTE["surface_alt"],
        foreground=DARK_PALETTE["accent_alt"],
        font=("Segoe UI", 10, "bold"),
        padding=(12, 4),
    )
    style.configure(
        "Guidance.TLabelframe",
        background=DARK_PALETTE["surface"],
        bordercolor=DARK_PALETTE["border"],
        relief="solid",
        borderwidth=1,
        padding=(12, 10),
    )
    style.configure(
        "Guidance.TLabelframe.Label",
        background=DARK_PALETTE["surface"],
        foreground=DARK_PALETTE["text"],
        font=("Segoe UI", 11, "bold"),
    )
    style.configure(
        "Section.TLabelframe",
        background=DARK_PALETTE["surface"],
        bordercolor=DARK_PALETTE["border"],
        relief="solid",
        borderwidth=1,
        padding=(16, 12),
    )
    style.configure(
        "Section.TLabelframe.Label",
        background=DARK_PALETTE["surface"],
        foreground=DARK_PALETTE["accent_alt"],
        font=("Segoe UI", 11, "bold"),
    )
    style.configure(
        "DashboardCard.TFrame",
        background=DARK_PALETTE["surface"],
        bordercolor=DARK_PALETTE["border"],
        relief="solid",
        borderwidth=1,
        padding=(18, 16),
    )
    style.configure(
        "ChartContainer.TFrame",
        background=DARK_PALETTE["surface"],
        bordercolor=DARK_PALETTE["border_muted"],
        relief="solid",
        borderwidth=1,
        padding=(18, 16),
    )
    style.configure(
        "CardHeading.TLabel",
        background=DARK_PALETTE["surface"],
        foreground=DARK_PALETTE["text_muted"],
        font=("Segoe UI", 11, "bold"),
    )
    style.configure(
        "MetricValue.TLabel",
        background=DARK_PALETTE["surface"],
        foreground=DARK_PALETTE["accent"],
        font=("Segoe UI", 22, "bold"),
    )
    style.configure(
        "MetricCaption.TLabel",
        background=DARK_PALETTE["surface"],
        foreground=DARK_PALETTE["text_muted"],
        font=("Segoe UI", 10),
    )
    style.configure(
        "Accent.TButton",
        background=DARK_PALETTE["accent"],
        foreground=DARK_PALETTE["canvas"],
        bordercolor=DARK_PALETTE["accent"],
        focusthickness=3,
        focuscolor=DARK_PALETTE["accent_alt"],
        padding=(16, 10),
    )
    style.configure(
        "Neutral.TButton",
        background=DARK_PALETTE["surface_alt"],
        foreground=DARK_PALETTE["text"],
        bordercolor=DARK_PALETTE["border"],
        focusthickness=3,
        focuscolor=DARK_PALETTE["accent_alt"],
        padding=(14, 10),
    )
    style.map(
        "Accent.TButton",
        background=[
            ("pressed", DARK_PALETTE["accent_active"]),
            ("active", DARK_PALETTE["accent_hover"]),
            ("disabled", DARK_PALETTE["border_muted"]),
        ],
        foreground=[
            ("disabled", DARK_PALETTE["text_muted"]),
            ("pressed", DARK_PALETTE["canvas"]),
            ("active", DARK_PALETTE["canvas"]),
        ],
    )
    style.map(
        "Neutral.TButton",
        background=[
            ("pressed", DARK_PALETTE["surface_muted"]),
            ("active", DARK_PALETTE["surface_alt"]),
            ("disabled", DARK_PALETTE["border_muted"]),
        ],
        foreground=[
            ("disabled", DARK_PALETTE["text_muted"]),
        ],
    )
    style.configure(
        "Input.TEntry",
        fieldbackground=DARK_PALETTE["surface_alt"],
        foreground=DARK_PALETTE["text"],
        bordercolor=DARK_PALETTE["border"],
        insertcolor=DARK_PALETTE["text"],
    )
    style.map(
        "Input.TEntry",
        fieldbackground=[
            ("readonly", DARK_PALETTE["surface"]),
            ("disabled", DARK_PALETTE["border_muted"]),
        ],
        foreground=[
            ("disabled", DARK_PALETTE["text_muted"]),
        ],
    )
    style.configure(
        "Input.TCombobox",
        fieldbackground=DARK_PALETTE["surface_alt"],
        background=DARK_PALETTE["surface_alt"],
        foreground=DARK_PALETTE["text"],
        bordercolor=DARK_PALETTE["border"],
    )
    style.map(
        "Input.TCombobox",
        fieldbackground=[
            ("readonly", DARK_PALETTE["surface_alt"]),
            ("disabled", DARK_PALETTE["border_muted"]),
        ],
        foreground=[
            ("disabled", DARK_PALETTE["text_muted"]),
        ],
    )
    style.configure(
        "Input.TSpinbox",
        fieldbackground=DARK_PALETTE["surface_alt"],
        foreground=DARK_PALETTE["text"],
        bordercolor=DARK_PALETTE["border"],
    )
    style.map(
        "Input.TSpinbox",
        fieldbackground=[
            ("disabled", DARK_PALETTE["border_muted"]),
        ],
        foreground=[
            ("disabled", DARK_PALETTE["text_muted"]),
        ],
    )
    style.configure(
        "Input.TRadiobutton",
        background=DARK_PALETTE["surface"],
        foreground=DARK_PALETTE["text"],
    )
    style.map(
        "Input.TRadiobutton",
        foreground=[
            ("disabled", DARK_PALETTE["text_muted"]),
        ],
    )
    style.configure(
        "Input.TCheckbutton",
        background=DARK_PALETTE["surface"],
        foreground=DARK_PALETTE["text"],
    )
    style.map(
        "Input.TCheckbutton",
        foreground=[
            ("disabled", DARK_PALETTE["text_muted"]),
        ],
    )
    style.configure(
        "Accent.Horizontal.TProgressbar",
        background=DARK_PALETTE["accent"],
        troughcolor=DARK_PALETTE["surface"],
        bordercolor=DARK_PALETTE["border"],
    )

    root.option_add("*TCombobox*Listbox.background", DARK_PALETTE["surface"])
    root.option_add("*TCombobox*Listbox.foreground", DARK_PALETTE["text"])
    root.option_add("*TCombobox*Listbox.selectBackground", DARK_PALETTE["accent"])
    root.option_add("*TCombobox*Listbox.selectForeground", DARK_PALETTE["canvas"])

    container = ttk.Frame(root, padding=16, style="AppContainer.TFrame")
    container.pack(fill=tk.BOTH, expand=True)

    header = ttk.Frame(container, style="DashboardBackground.TFrame")
    header.pack(fill=tk.X, pady=(0, 12))

    header_left = ttk.Frame(header, style="DashboardBackground.TFrame")
    header_left.pack(side=tk.LEFT, fill=tk.X, expand=True)
    ttk.Label(
        header_left, text="Project X · Manual Trading Copilot", style="Header.TLabel"
    ).pack(anchor=tk.W)
    ttk.Label(
        header_left,
        text="Follow the guided workflow from credentials to Topstep-compliant trade plans.",
        style="SubHeader.TLabel",
    ).pack(anchor=tk.W)

    if web_handle is not None:
        ttk.Button(
            header,
            text="Open Web Console",
            style="Accent.TButton",
            command=web_handle.open,
        ).pack(side=tk.RIGHT)
    elif web_message:
        ttk.Label(header, text=web_message, style="Muted.TLabel").pack(
            side=tk.RIGHT, anchor=tk.E
        )

    guidance_card = ttk.Labelframe(
        container, text="Mission Checklist", style="Guidance.TLabelframe"
    )
    guidance_card.pack(fill=tk.X, pady=(0, 12))

    step_label = ttk.Label(guidance_card, style="Step.TLabel")
    step_label.pack(anchor=tk.W)
    progress = ttk.Progressbar(
        guidance_card,
        maximum=1,
        mode="determinate",
        length=220,
        style="Accent.Horizontal.TProgressbar",
    )
    progress.pack(anchor=tk.W, pady=(8, 0))

    def handle_tab_change(index: int, name: str, guidance: str) -> None:
        step_label.config(text=f"{guidance}\n→ Current focus: {name} tab")
        progress.configure(value=min(index, float(progress.cget("maximum"))))

    notebook = ToptekApp(container, configs, paths, on_tab_change=handle_tab_change)
    notebook.pack(fill=tk.BOTH, expand=True)
    tab_count = len(notebook.tabs())
    if tab_count > 1:
        progress.configure(maximum=float(tab_count - 1))
    notebook.initialise_guidance()

    def _on_close() -> None:
        if web_handle is not None:
            web_handle.stop()
        root.destroy()

    root.protocol("WM_DELETE_WINDOW", _on_close)

    try:
        root.mainloop()
    finally:
        if web_handle is not None:
            web_handle.stop()


__all__ = ["launch_app", "ToptekApp"]<|MERGE_RESOLUTION|>--- conflicted
+++ resolved
@@ -9,12 +9,8 @@
 from core import utils
 
 from . import DARK_PALETTE
-<<<<<<< HEAD
-from .builder import MissingTabBuilderError, build_missing_tab_placeholder
-=======
 from .webshell import WebFrontendHandle, launch_web_frontend
 from .tradingview import TradingViewRouter
->>>>>>> c95a60ca
 
 
 class ToptekApp(ttk.Notebook):
@@ -35,14 +31,10 @@
         self._tab_names: List[str] = []
         self._tab_guidance: Dict[str, str] = {}
         self._tab_widgets: Dict[str, ttk.Frame] = {}
-<<<<<<< HEAD
-        self.logger = utils.build_logger(self.__class__.__name__)
-=======
         self._tv_router = TradingViewRouter(
             configs.get("app", {}),
             configs.get("ui", {}),
         )
->>>>>>> c95a60ca
         self._build_tabs()
         self.bind("<<NotebookTabChanged>>", self._handle_tab_change)
 
