--- conflicted
+++ resolved
@@ -22,7 +22,6 @@
 from toptek.replay import ReplayBar, ReplaySimulator
 
 from . import DARK_PALETTE, TEXT_WIDGET_DEFAULTS
-<<<<<<< HEAD
 try:  # pragma: no cover - fallback for legacy installs
     from .builder import invoke_tab_builder, MissingTabBuilderError  # type: ignore
 except Exception:  # pragma: no cover - defensive compatibility
@@ -41,9 +40,7 @@
         if not callable(builder):
             raise MissingTabBuilderError(tab.__class__.__name__, attr)
         builder()
-=======
 from .tradingview import TradingViewDefaults, TradingViewRouter
->>>>>>> e5fc77fc
 
 
 T = TypeVar("T")
@@ -300,13 +297,10 @@
         self.training_value = tk.StringVar()
         self.training_caption = tk.StringVar()
         self.chart_summary = tk.StringVar()
-<<<<<<< HEAD
         super().__init__(master, configs, paths)
         invoke_tab_builder(self)
-=======
         super().__init__(master, configs, paths, tv_router=tv_router)
         self._build()
->>>>>>> e5fc77fc
         self._refresh_metrics()
 
     def _build(self) -> None:
@@ -467,13 +461,10 @@
         *,
         tv_router: TradingViewRouter | None = None,
     ) -> None:
-<<<<<<< HEAD
         super().__init__(master, configs, paths)
         invoke_tab_builder(self)
-=======
         super().__init__(master, configs, paths, tv_router=tv_router)
         self._build()
->>>>>>> e5fc77fc
 
     def _build(self) -> None:
         intro = ttk.LabelFrame(
@@ -579,13 +570,10 @@
         *,
         tv_router: TradingViewRouter | None = None,
     ) -> None:
-<<<<<<< HEAD
         super().__init__(master, configs, paths)
         invoke_tab_builder(self)
-=======
         super().__init__(master, configs, paths, tv_router=tv_router)
         self._build()
->>>>>>> e5fc77fc
 
     def _build(self) -> None:
         self._tv_status: ttk.Label | None = None
@@ -756,13 +744,10 @@
         *,
         tv_router: TradingViewRouter | None = None,
     ) -> None:
-<<<<<<< HEAD
         super().__init__(master, configs, paths)
         invoke_tab_builder(self)
-=======
         super().__init__(master, configs, paths, tv_router=tv_router)
         self._build()
->>>>>>> e5fc77fc
 
     def _build(self) -> None:
         config = ttk.LabelFrame(
@@ -1006,13 +991,10 @@
         *,
         tv_router: TradingViewRouter | None = None,
     ) -> None:
-<<<<<<< HEAD
         super().__init__(master, configs, paths)
         invoke_tab_builder(self)
-=======
         super().__init__(master, configs, paths, tv_router=tv_router)
         self._build()
->>>>>>> e5fc77fc
 
     def _build(self) -> None:
         controls = ttk.LabelFrame(
@@ -1155,8 +1137,6 @@
             16, int(1000 / int(self.ui_setting("chart", "fps", default=12)))
         )
         invoke_tab_builder(self)
-<<<<<<< HEAD
-=======
 
 class TradingViewTab(BaseTab):
     """Dedicated tab exposing TradingView launch controls."""
@@ -1344,7 +1324,6 @@
     def _handle_hotkey(self, _: tk.Event) -> str:
         self._open_tradingview_tab()
         return "break"
->>>>>>> e5fc77fc
 
     def destroy(self) -> None:
         self._cancel_poll()
