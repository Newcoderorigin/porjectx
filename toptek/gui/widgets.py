--- conflicted
+++ resolved
@@ -228,8 +228,6 @@
         X = np.column_stack(list(feat_map.values()))
         y = (np.diff(df["close"], prepend=df["close"].iloc[0]) > 0).astype(int)
 
-<<<<<<< HEAD
-=======
         valid_mask = np.all(np.isfinite(X), axis=1)
         valid_count = int(np.count_nonzero(valid_mask))
         dropped = len(valid_mask) - valid_count
@@ -253,7 +251,6 @@
             )
             return
 
->>>>>>> a9430e85
         unique_labels = np.unique(y)
         if unique_labels.size < 2:
             self.status.config(
@@ -286,32 +283,6 @@
             )
             self.log_event(f"Model training failed: {exc}", level="error")
             return
-<<<<<<< HEAD
-        preprocessing = result.preprocessing or {}
-        prep_notes = []
-        if preprocessing.get("imputed_cells"):
-            prep_notes.append(
-                f"imputed {preprocessing['imputed_cells']} feature values"
-            )
-        if preprocessing.get("dropped_rows"):
-            prep_notes.append(
-                f"dropped {preprocessing['dropped_rows']} all-NaN rows"
-            )
-        if preprocessing.get("dropped_columns"):
-            prep_notes.append(
-                f"removed {preprocessing['dropped_columns']} empty columns"
-            )
-        if result.retained_columns is not None and result.original_feature_count is not None:
-            prep_notes.append(
-                f"retained {len(result.retained_columns)} of {result.original_feature_count} feature columns"
-            )
-        if prep_notes:
-            self.log_event(
-                "Preprocessing summary: " + ", ".join(prep_notes),
-                level="info",
-            )
-=======
->>>>>>> a9430e85
         calibrate_report = "skipped"
         calibration_detail: str | None = None
         calibration_failed = False
