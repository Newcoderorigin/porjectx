"""Tkinter application bootstrap for Toptek."""

from __future__ import annotations

import tkinter as tk
from tkinter import ttk
from typing import Callable, Dict, List

from core import utils

from . import DARK_PALETTE
from toptek._ui_theme import apply_base_spacing, get_window
<<<<<<< HEAD
=======
from toptek._ui_theme import BOOTSTRAP_AVAILABLE, apply_base_spacing, get_window
>>>>>>> 6ed5593c


def _resolve_bootstrap_accent(accent: object) -> str:
    if isinstance(accent, str):
        token = accent.strip().lower()
    else:
        token = ""

    accent_map = {
        "violet": "primary",
        "cyan": "info",
        "orange": "warning",
        "green": "success",
        "red": "danger",
    }

    return accent_map.get(token, "primary")
try:  # pragma: no cover - fallback for legacy installs
    from .builder import MissingTabBuilderError, build_missing_tab_placeholder  # type: ignore
except Exception:  # pragma: no cover - defensive compatibility
    class MissingTabBuilderError(RuntimeError):
        """Fallback error when a tab lacks its layout builder."""

        def __init__(self, tab_name: str, attr: str = "_build") -> None:
            self.tab_name = tab_name
            self.attr = attr
            super().__init__(
                f"{tab_name} is missing a callable '{attr}()' layout builder."
            )

    def build_missing_tab_placeholder(
        parent: tk.Misc, *, tab_name: str, error: MissingTabBuilderError
    ) -> ttk.Frame:
        frame = ttk.Frame(parent, style="DashboardBackground.TFrame")
        frame.columnconfigure(0, weight=1)
        heading = ttk.Label(
            frame,
            text=f"{tab_name} upgrade required",
            style="Surface.TLabel",
            justify=tk.LEFT,
            anchor=tk.W,
        )
        heading.grid(row=0, column=0, sticky=tk.W, padx=16, pady=(18, 6))
        body = ttk.Label(
            frame,
            text=(
                "This tab could not be initialised because its layout helper is "
                "missing. Please update to the latest ProjectX cockpit build "
                "and restart the application.\n\nDetails: "
                f"{error}"
            ),
            style="Surface.TLabel",
            wraplength=520,
            justify=tk.LEFT,
            anchor=tk.W,
        )
        body.grid(row=1, column=0, sticky=tk.W, padx=16, pady=(0, 18))
        return frame
from .webshell import WebFrontendHandle, launch_web_frontend
from .tradingview import TradingViewRouter


class ToptekApp(ttk.Notebook):
    """Main application notebook containing all tabs."""

    def __init__(
        self,
        master: tk.Misc,
        configs: Dict[str, Dict[str, object]],
        paths: utils.AppPaths,
        *,
        on_tab_change: Callable[[int, str, str], None] | None = None,
    ) -> None:
        super().__init__(master, style="Dashboard.TNotebook")
        self.configs = configs
        self.paths = paths
        self._on_tab_change = on_tab_change
        self._tab_names: List[str] = []
        self._tab_guidance: Dict[str, str] = {}
        self._tab_widgets: Dict[str, ttk.Frame] = {}
        self.logger = utils.build_logger(self.__class__.__name__)
        self._tv_router = TradingViewRouter(
            configs.get("app", {}),
            configs.get("ui", {}),
        )
        self._build_tabs()
        self.bind("<<NotebookTabChanged>>", self._handle_tab_change)

    def _build_tabs(self) -> None:
        from . import widgets

        router = self._tv_router
        tabs = [
            (
                "Dashboard",
                lambda parent, r=router: widgets.DashboardTab(
                    parent, self.configs, self.paths, tv_router=r
                ),
                "Overview · Monitor readiness metrics before taking action.",
            ),
            (
                "Login",
                lambda parent, r=router: widgets.LoginTab(
                    parent, self.configs, self.paths, tv_router=r
                ),
                "Step 1 · Secure your API keys and verify environment access.",
            ),
            (
                "Research",
                lambda parent, r=router: widgets.ResearchTab(
                    parent, self.configs, self.paths, tv_router=r
                ),
                "Step 2 · Explore market structure and feature snapshots.",
            ),
            (
                "Train",
                lambda parent, r=router: widgets.TrainTab(
                    parent, self.configs, self.paths, tv_router=r
                ),
                "Step 3 · Fit and calibrate models before risking capital.",
            ),
            (
                "Backtest",
                lambda parent, r=router: widgets.BacktestTab(
                    parent, self.configs, self.paths, tv_router=r
                ),
                "Step 4 · Validate expectancy and drawdown resilience.",
            ),
            (
                "Replay",
                lambda parent, r=router: widgets.ReplayTab(
                    parent, self.configs, self.paths, tv_router=r
                ),
                "Step 5 · Rehearse the playbook against recorded sessions before trading live.",
            ),
            (
                "Trade",
                lambda parent, r=router: widgets.TradeTab(
                    parent, self.configs, self.paths, tv_router=r
                ),
                "Step 6 · Check Topstep guardrails and plan manual execution.",
            ),
        ]

        if router.enabled and router.is_tab_enabled("notebook"):
            tabs.append(
                (
                    "TradingView",
                    lambda parent, r=router: widgets.TradingViewTab(
                        parent, self.configs, self.paths, tv_router=r
                    ),
                    "TradingView · Launch synced charts and respect attribution requirements.",
                )
            )

        lm_config = self.configs.get("lmstudio", {})
        if lm_config.get("enabled"):
            try:
                from toptek.lmstudio import build_client
                from toptek.ui import LiveTab as LMStudioLiveTab

                lm_client = build_client(lm_config)
            except Exception:  # pragma: no cover - defensive
                lm_client = None
                LMStudioLiveTab = None  # type: ignore[assignment]
            if LMStudioLiveTab is not None:
                tabs.append(
                    (
                        "Live",
                        lambda parent: LMStudioLiveTab(parent, lm_config, client=lm_client),
                        "Live · Chat with LM Studio and monitor response latency.",
                    )
                )

        research_config = self.configs.get("futures_research", {})
        if research_config.get("enabled"):
            try:
                from toptek.ui import FuturesResearchTab
            except Exception:  # pragma: no cover - defensive
                FuturesResearchTab = None  # type: ignore[assignment]
            if FuturesResearchTab is not None:
                tabs.append(
                    (
                        "Futures",
                        lambda parent: FuturesResearchTab(parent, research_config),
                        "Research · Inspect futures history via Yahoo Finance.",
                    )
                )

        for name, factory, guidance in tabs:
            try:
                frame = factory(self)
            except MissingTabBuilderError as error:
                self.logger.error(
                    "Failed to build %s tab", name, exc_info=error
                )
                frame = build_missing_tab_placeholder(
                    self, tab_name=name, error=error
                )
            self.add(frame, text=name)
            self._tab_names.append(name)
            self._tab_guidance[name] = guidance
            self._tab_widgets[name] = frame

    def initialise_guidance(self) -> None:
        """Invoke the guidance callback for the default tab."""

        if not self._tab_names:
            return
        self._dispatch_tab_change(0)

    def _handle_tab_change(self, _: tk.Event) -> None:
        index = self.index("current")
        self._dispatch_tab_change(index)

    def _dispatch_tab_change(self, index: int) -> None:
        name = self._tab_names[index]
        widget = self._tab_widgets.get(name)
        if widget is not None:
            on_activated = getattr(widget, "on_activated", None)
            if callable(on_activated):
                on_activated()
        if self._on_tab_change is None:
            return
        guidance = self._tab_guidance.get(name, "")
        self._on_tab_change(index, name, guidance)


def launch_app(*, configs: Dict[str, Dict[str, object]], paths: utils.AppPaths) -> None:
    """Initialise and start the Tkinter main loop."""

    ui_config = configs.get("ui", {})
    appearance = {}
    if isinstance(ui_config, dict):
        maybe_appearance = ui_config.get("appearance", {})
        if isinstance(maybe_appearance, dict):
            appearance = maybe_appearance

    theme_value = appearance.get("theme") if isinstance(appearance.get("theme"), str) else None
    accent_value = appearance.get("accent") if isinstance(appearance.get("accent"), str) else None

    root = get_window(theme_value)
    apply_base_spacing(root)
    root.title("Toptek Mission Control")
    root.geometry("1024x680")

    web_handle: WebFrontendHandle | None = None
    web_message: str | None = None
    web_config = configs.get("web_frontend", {})
    if isinstance(web_config, dict) and web_config.get("enabled"):
        web_logger = utils.build_logger("WebFrontend")
        port_value = web_config.get("port")
        try:
            port = int(port_value) if port_value is not None else None
        except (TypeError, ValueError):
            port = None
        auto_value = web_config.get("auto_open")
        if isinstance(auto_value, str):
            auto_open = auto_value.lower() in {"1", "true", "yes", "on"}
        else:
            auto_open = bool(auto_value)
        web_handle = launch_web_frontend(paths, port=port, auto_open=auto_open, logger=web_logger)
        if web_handle is None:
            web_message = "Web console assets missing. Run npm run build in toptek/ui/web."

    bootstrap_style = getattr(root, "style", None)
<<<<<<< HEAD
=======
    bootstrap_style = getattr(root, "style", None) if BOOTSTRAP_AVAILABLE else None
>>>>>>> 6ed5593c

    if bootstrap_style is not None:
        style = bootstrap_style
        accent_bootstyle = _resolve_bootstrap_accent(accent_value)
        style.configure("Dashboard.TNotebook", tabmargins=(0, 12, 0, 0))
        style.configure("Header.TLabel", font=("Segoe UI", 20, "bold"))
        style.configure("SubHeader.TLabel", font=("Segoe UI", 12))
        style.configure("Step.TLabel", font=("Segoe UI", 11), bootstyle=accent_bootstyle)
        style.configure("Body.TLabel", font=("Segoe UI", 10))
        style.configure("Surface.TLabel", font=("Segoe UI", 10))
        style.configure("Muted.TLabel", font=("Segoe UI", 10))
        style.configure("StatusInfo.TLabel", font=("Segoe UI", 10, "bold"), bootstyle=accent_bootstyle)
        style.configure("SurfaceStatus.TLabel", font=("Segoe UI", 10, "bold"))
        style.configure("Danger.TLabel", font=("Segoe UI", 10, "bold"), bootstyle="danger")
        style.configure("Warning.TLabel", font=("Segoe UI", 10, "bold"), bootstyle="warning")
        style.configure("Success.TLabel", font=("Segoe UI", 10, "bold"), bootstyle="success")
        style.configure("GuardBadge.TLabel", font=("Segoe UI", 10, "bold"), bootstyle=accent_bootstyle)
        style.configure("Guidance.TLabelframe", padding=(12, 10))
        style.configure("Guidance.TLabelframe.Label", font=("Segoe UI", 11, "bold"))
        style.configure("Section.TLabelframe", padding=(16, 12))
        style.configure("Section.TLabelframe.Label", font=("Segoe UI", 11, "bold"))
        style.configure("DashboardCard.TFrame", padding=(18, 16))
        style.configure("ChartContainer.TFrame", padding=(18, 16))
        style.configure("CardHeading.TLabel", font=("Segoe UI", 11, "bold"))
        style.configure("MetricValue.TLabel", font=("Segoe UI", 22, "bold"))
        style.configure("MetricCaption.TLabel", font=("Segoe UI", 10))
        style.configure("Accent.TButton", bootstyle=accent_bootstyle)
        style.configure("Neutral.TButton", bootstyle="secondary")
        style.configure("Accent.Horizontal.TProgressbar", bootstyle=accent_bootstyle)
    else:
        style = ttk.Style()
        try:
            style.theme_use("clam")
        except tk.TclError:
            # ``clam`` is widely available, but gracefully fallback if missing.
            pass

        root.configure(background=DARK_PALETTE["canvas"])
        style.configure(
            ".",
            background=DARK_PALETTE["canvas"],
            foreground=DARK_PALETTE["text"],
        )
        style.configure("TFrame", background=DARK_PALETTE["canvas"])
        style.configure(
            "TLabel", background=DARK_PALETTE["canvas"], foreground=DARK_PALETTE["text"]
        )
        style.configure("TNotebook", background=DARK_PALETTE["canvas"], borderwidth=0)
        style.configure(
            "Dashboard.TNotebook",
            background=DARK_PALETTE["canvas"],
            borderwidth=0,
            tabmargins=(0, 12, 0, 0),
        )
        style.configure(
            "TNotebook.Tab",
            background=DARK_PALETTE["surface"],
            foreground=DARK_PALETTE["text_muted"],
            padding=(16, 10),
        )
        style.map(
            "TNotebook.Tab",
            background=[
                ("selected", DARK_PALETTE["surface_alt"]),
                ("active", DARK_PALETTE["surface_muted"]),
            ],
            foreground=[
                ("selected", DARK_PALETTE["text"]),
                ("active", DARK_PALETTE["text"]),
            ],
        )
        style.configure(
            "DashboardBackground.TFrame",
            background=DARK_PALETTE["canvas"],
        )
        style.configure(
            "AppContainer.TFrame",
            background=DARK_PALETTE["canvas"],
        )
        style.configure(
            "Header.TLabel",
            background=DARK_PALETTE["canvas"],
            foreground=DARK_PALETTE["text"],
            font=("Segoe UI", 20, "bold"),
        )
        style.configure(
            "SubHeader.TLabel",
            background=DARK_PALETTE["canvas"],
            foreground=DARK_PALETTE["text_muted"],
            font=("Segoe UI", 12),
        )
        style.configure(
            "Step.TLabel",
            background=DARK_PALETTE["surface"],
            foreground=DARK_PALETTE["accent_alt"],
            font=("Segoe UI", 11),
        )
        style.configure(
            "Body.TLabel",
            background=DARK_PALETTE["canvas"],
            foreground=DARK_PALETTE["text"],
            font=("Segoe UI", 10),
        )
        style.configure(
            "Surface.TLabel",
            background=DARK_PALETTE["surface"],
            foreground=DARK_PALETTE["text"],
            font=("Segoe UI", 10),
        )
        style.configure(
            "Muted.TLabel",
            background=DARK_PALETTE["surface"],
            foreground=DARK_PALETTE["text_muted"],
            font=("Segoe UI", 10),
        )
        style.configure(
            "StatusInfo.TLabel",
            background=DARK_PALETTE["canvas"],
            foreground=DARK_PALETTE["accent_alt"],
            font=("Segoe UI", 10, "bold"),
        )
        style.configure(
            "SurfaceStatus.TLabel",
            background=DARK_PALETTE["surface"],
            foreground=DARK_PALETTE["accent_alt"],
            font=("Segoe UI", 10, "bold"),
        )
        style.configure(
            "Danger.TLabel",
            background=DARK_PALETTE["surface"],
            foreground=DARK_PALETTE["danger"],
            font=("Segoe UI", 10, "bold"),
        )
        style.configure(
            "Warning.TLabel",
            background=DARK_PALETTE["surface"],
            foreground=DARK_PALETTE["warning"],
            font=("Segoe UI", 10, "bold"),
        )
        style.configure(
            "Success.TLabel",
            background=DARK_PALETTE["surface"],
            foreground=DARK_PALETTE["success"],
            font=("Segoe UI", 10, "bold"),
        )
        style.configure(
            "GuardBadge.TLabel",
            background=DARK_PALETTE["surface_alt"],
            foreground=DARK_PALETTE["accent_alt"],
            font=("Segoe UI", 10, "bold"),
            padding=(12, 4),
        )
        style.configure(
            "Guidance.TLabelframe",
            background=DARK_PALETTE["surface"],
            bordercolor=DARK_PALETTE["border"],
            relief="solid",
            borderwidth=1,
            padding=(12, 10),
        )
        style.configure(
            "Guidance.TLabelframe.Label",
            background=DARK_PALETTE["surface"],
            foreground=DARK_PALETTE["text"],
            font=("Segoe UI", 11, "bold"),
        )
        style.configure(
            "Section.TLabelframe",
            background=DARK_PALETTE["surface"],
            bordercolor=DARK_PALETTE["border"],
            relief="solid",
            borderwidth=1,
            padding=(16, 12),
        )
        style.configure(
            "Section.TLabelframe.Label",
            background=DARK_PALETTE["surface"],
            foreground=DARK_PALETTE["accent_alt"],
            font=("Segoe UI", 11, "bold"),
        )
        style.configure(
            "DashboardCard.TFrame",
            background=DARK_PALETTE["surface"],
            bordercolor=DARK_PALETTE["border"],
            relief="solid",
            borderwidth=1,
            padding=(18, 16),
        )
        style.configure(
            "ChartContainer.TFrame",
            background=DARK_PALETTE["surface"],
            bordercolor=DARK_PALETTE["border_muted"],
            relief="solid",
            borderwidth=1,
            padding=(18, 16),
        )
        style.configure(
            "CardHeading.TLabel",
            background=DARK_PALETTE["surface"],
            foreground=DARK_PALETTE["text_muted"],
            font=("Segoe UI", 11, "bold"),
        )
        style.configure(
            "MetricValue.TLabel",
            background=DARK_PALETTE["surface"],
            foreground=DARK_PALETTE["accent"],
            font=("Segoe UI", 22, "bold"),
        )
        style.configure(
            "MetricCaption.TLabel",
            background=DARK_PALETTE["surface"],
            foreground=DARK_PALETTE["text_muted"],
            font=("Segoe UI", 10),
        )
        style.configure(
            "Accent.TButton",
            background=DARK_PALETTE["accent"],
            foreground=DARK_PALETTE["canvas"],
            bordercolor=DARK_PALETTE["accent"],
            focusthickness=3,
            focuscolor=DARK_PALETTE["accent_alt"],
            padding=(16, 10),
        )
        style.configure(
            "Neutral.TButton",
            background=DARK_PALETTE["surface_alt"],
            foreground=DARK_PALETTE["text"],
            bordercolor=DARK_PALETTE["border"],
            focusthickness=3,
            focuscolor=DARK_PALETTE["accent_alt"],
            padding=(14, 10),
        )
        style.map(
            "Accent.TButton",
            background=[
                ("pressed", DARK_PALETTE["accent_active"]),
                ("active", DARK_PALETTE["accent_hover"]),
                ("disabled", DARK_PALETTE["border_muted"]),
            ],
            foreground=[
                ("disabled", DARK_PALETTE["text_muted"]),
                ("pressed", DARK_PALETTE["canvas"]),
                ("active", DARK_PALETTE["canvas"]),
            ],
        )
        style.map(
            "Neutral.TButton",
            background=[
                ("pressed", DARK_PALETTE["surface_muted"]),
                ("active", DARK_PALETTE["surface_alt"]),
                ("disabled", DARK_PALETTE["border_muted"]),
            ],
            foreground=[
                ("disabled", DARK_PALETTE["text_muted"]),
            ],
        )
        style.configure(
            "Input.TEntry",
            fieldbackground=DARK_PALETTE["surface_alt"],
            foreground=DARK_PALETTE["text"],
            bordercolor=DARK_PALETTE["border"],
            insertcolor=DARK_PALETTE["text"],
        )
        style.map(
            "Input.TEntry",
            fieldbackground=[
                ("readonly", DARK_PALETTE["surface"]),
                ("disabled", DARK_PALETTE["border_muted"]),
            ],
            foreground=[
                ("disabled", DARK_PALETTE["text_muted"]),
            ],
        )
        style.configure(
            "Input.TCombobox",
            fieldbackground=DARK_PALETTE["surface_alt"],
            background=DARK_PALETTE["surface_alt"],
            foreground=DARK_PALETTE["text"],
            bordercolor=DARK_PALETTE["border"],
        )
        style.map(
            "Input.TCombobox",
            fieldbackground=[
                ("readonly", DARK_PALETTE["surface_alt"]),
                ("disabled", DARK_PALETTE["border_muted"]),
            ],
            foreground=[
                ("disabled", DARK_PALETTE["text_muted"]),
            ],
        )
        style.configure(
            "Input.TSpinbox",
            fieldbackground=DARK_PALETTE["surface_alt"],
            foreground=DARK_PALETTE["text"],
            bordercolor=DARK_PALETTE["border"],
        )
        style.map(
            "Input.TSpinbox",
            fieldbackground=[
                ("disabled", DARK_PALETTE["border_muted"]),
            ],
            foreground=[
                ("disabled", DARK_PALETTE["text_muted"]),
            ],
        )
        style.configure(
            "Input.TRadiobutton",
            background=DARK_PALETTE["surface"],
            foreground=DARK_PALETTE["text"],
        )
        style.map(
            "Input.TRadiobutton",
            foreground=[
                ("disabled", DARK_PALETTE["text_muted"]),
            ],
        )
        style.configure(
            "Input.TCheckbutton",
            background=DARK_PALETTE["surface"],
            foreground=DARK_PALETTE["text"],
        )
        style.map(
            "Input.TCheckbutton",
            foreground=[
                ("disabled", DARK_PALETTE["text_muted"]),
            ],
        )
        style.configure(
            "Accent.Horizontal.TProgressbar",
            background=DARK_PALETTE["accent"],
            troughcolor=DARK_PALETTE["surface"],
            bordercolor=DARK_PALETTE["border"],
        )

        root.option_add("*TCombobox*Listbox.background", DARK_PALETTE["surface"])
        root.option_add("*TCombobox*Listbox.foreground", DARK_PALETTE["text"])
        root.option_add("*TCombobox*Listbox.selectBackground", DARK_PALETTE["accent"])
        root.option_add("*TCombobox*Listbox.selectForeground", DARK_PALETTE["canvas"])

    container = ttk.Frame(root, padding=16, style="AppContainer.TFrame")
    container.pack(fill=tk.BOTH, expand=True)

    header = ttk.Frame(container, style="DashboardBackground.TFrame")
    header.pack(fill=tk.X, pady=(0, 12))

    header_left = ttk.Frame(header, style="DashboardBackground.TFrame")
    header_left.pack(side=tk.LEFT, fill=tk.X, expand=True)
    ttk.Label(
        header_left, text="Project X · Manual Trading Copilot", style="Header.TLabel"
    ).pack(anchor=tk.W)
    ttk.Label(
        header_left,
        text="Follow the guided workflow from credentials to Topstep-compliant trade plans.",
        style="SubHeader.TLabel",
    ).pack(anchor=tk.W)

    if web_handle is not None:
        ttk.Button(
            header,
            text="Open Web Console",
            style="Accent.TButton",
            command=web_handle.open,
        ).pack(side=tk.RIGHT)
    elif web_message:
        ttk.Label(header, text=web_message, style="Muted.TLabel").pack(
            side=tk.RIGHT, anchor=tk.E
        )

    guidance_card = ttk.Labelframe(
        container, text="Mission Checklist", style="Guidance.TLabelframe"
    )
    guidance_card.pack(fill=tk.X, pady=(0, 12))

    step_label = ttk.Label(guidance_card, style="Step.TLabel")
    step_label.pack(anchor=tk.W)
    progress = ttk.Progressbar(
        guidance_card,
        maximum=1,
        mode="determinate",
        length=220,
        style="Accent.Horizontal.TProgressbar",
    )
    progress.pack(anchor=tk.W, pady=(8, 0))

    def handle_tab_change(index: int, name: str, guidance: str) -> None:
        step_label.config(text=f"{guidance}\n→ Current focus: {name} tab")
        progress.configure(value=min(index, float(progress.cget("maximum"))))

    notebook = ToptekApp(container, configs, paths, on_tab_change=handle_tab_change)
    notebook.pack(fill=tk.BOTH, expand=True)
    tab_count = len(notebook.tabs())
    if tab_count > 1:
        progress.configure(maximum=float(tab_count - 1))
    notebook.initialise_guidance()

    def _on_close() -> None:
        if web_handle is not None:
            web_handle.stop()
        root.destroy()

    root.protocol("WM_DELETE_WINDOW", _on_close)

    try:
        root.mainloop()
    finally:
        if web_handle is not None:
            web_handle.stop()


__all__ = ["launch_app", "ToptekApp"]<|MERGE_RESOLUTION|>--- conflicted
+++ resolved
@@ -10,10 +10,7 @@
 
 from . import DARK_PALETTE
 from toptek._ui_theme import apply_base_spacing, get_window
-<<<<<<< HEAD
-=======
 from toptek._ui_theme import BOOTSTRAP_AVAILABLE, apply_base_spacing, get_window
->>>>>>> 6ed5593c
 
 
 def _resolve_bootstrap_accent(accent: object) -> str:
@@ -280,10 +277,7 @@
             web_message = "Web console assets missing. Run npm run build in toptek/ui/web."
 
     bootstrap_style = getattr(root, "style", None)
-<<<<<<< HEAD
-=======
     bootstrap_style = getattr(root, "style", None) if BOOTSTRAP_AVAILABLE else None
->>>>>>> 6ed5593c
 
     if bootstrap_style is not None:
         style = bootstrap_style
