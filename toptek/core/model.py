"""Simple machine-learning helpers for classification models.

This module offers light-weight wrappers around scikit-learn estimators to
standardise the training and calibration workflows used by the Toptek GUI and
CLI tools.

Example
-------
>>> import numpy as np
>>> from pathlib import Path
>>> X = np.random.randn(200, 6)
>>> y = (X[:, 0] > 0).astype(int)
>>> result = train_classifier(X, y, models_dir=Path("models"))
>>> _ = calibrate_classifier(result.model_path, (X[:40], y[:40]))
"""

from __future__ import annotations

import pickle
from dataclasses import dataclass, field
from pathlib import Path
from typing import Dict, Tuple

import numpy as np
from sklearn.calibration import CalibratedClassifierCV
from sklearn.ensemble import GradientBoostingClassifier
from sklearn.linear_model import LogisticRegression
from sklearn.metrics import accuracy_score, roc_auc_score
from sklearn.model_selection import train_test_split
from sklearn.impute import SimpleImputer
from sklearn.pipeline import Pipeline


@dataclass
class TrainResult:
    """Container for training outcomes.

    Attributes
    ----------
    model_path:
        Filesystem location of the persisted estimator pipeline.
    metrics:
        Dictionary containing evaluation metrics computed on the validation
        split.
    threshold:
        Decision threshold used when deriving discrete class predictions from
        probabilities.
    preprocessing:
        Summary statistics describing how the feature matrix was sanitised.
    retained_columns:
        Tuple of retained column indices relative to the original feature
        matrix. ``None`` when no trimming occurred.
    original_feature_count:
        Column count observed before preprocessing.
    """

    model_path: Path
    metrics: Dict[str, float]
    threshold: float
    preprocessing: Dict[str, int] = field(default_factory=dict)
    retained_columns: tuple[int, ...] | None = None
    original_feature_count: int | None = None


def train_classifier(
    X: np.ndarray,
    y: np.ndarray,
    *,
    model_type: str = "logistic",
    models_dir: Path,
    threshold: float = 0.65,
) -> TrainResult:
    """Train a basic classifier and persist it to ``models_dir``.

<<<<<<< HEAD
    Parameters
    ----------
    X:
        Feature matrix to train on. The routine casts the payload to ``float`` and
        sanitises non-finite entries prior to fitting.
    y:
        Target labels associated with ``X``. The labels must contain at least two
        distinct classes.
    model_type:
        Name of the estimator to fit (``"logistic"`` or ``"gbm"``).
    models_dir:
        Directory where the fitted pipeline should be persisted.
    threshold:
        Probability threshold for translating predictions into class labels when
        deriving simple metrics.

    Returns
    -------
    TrainResult
        Metadata about the persisted model, including preprocessing telemetry.

    Raises
    ------
    ValueError
        If the feature matrix is not two-dimensional, lacks usable rows or columns
        after cleaning, contains invalid target values, or the target labels collapse
        into a single class.

    Example
    -------
    >>> import numpy as np
    >>> from pathlib import Path
    >>> X = np.random.rand(120, 4)
    >>> y = (X[:, 0] > 0.5).astype(int)
    >>> train_classifier(X, y, models_dir=Path("models"))
    TrainResult(...)
=======
    Raises
    ------
    ValueError
        If the feature matrix is not two-dimensional, contains no finite rows after
        cleaning, or the target labels collapse into a single class.
>>>>>>> a9430e85
    """

    if X.ndim != 2:
        raise ValueError("Feature matrix must be 2-dimensional")
<<<<<<< HEAD

    X = np.asarray(X, dtype=float)
    y = np.asarray(y).ravel()

    original_feature_count = X.shape[1]

    if not np.isfinite(y).all():
        raise ValueError(
            "Target labels contain NaN or inf values; clean the labels before training"
        )
=======
    y = np.asarray(y).ravel()

    if not np.isfinite(X).all() or not np.isfinite(y).all():
        feature_mask = np.isfinite(X).all(axis=1)
        label_mask = np.isfinite(y)
        mask = feature_mask & label_mask
        X = X[mask]
        y = y[mask]
        if X.size == 0:
            raise ValueError("No valid rows remain after removing NaN/inf values")

    if np.unique(y).size < 2:
        raise ValueError("Training requires at least two target classes")
>>>>>>> a9430e85

    non_finite_mask = ~np.isfinite(X)
    imputed_cells = int(non_finite_mask.sum())
    if imputed_cells:
        X = X.copy()
        X[non_finite_mask] = np.nan

    row_all_nan = np.isnan(X).all(axis=1)
    dropped_rows = int(row_all_nan.sum())
    if dropped_rows:
        X = X[~row_all_nan]
        y = y[~row_all_nan]

    if X.size == 0:
        raise ValueError("No valid feature rows remain after removing all-NaN rows")

    col_all_nan = np.isnan(X).all(axis=0)
    dropped_columns = int(col_all_nan.sum())
    retained_columns: tuple[int, ...] | None = None
    if dropped_columns:
        valid_column_mask = ~col_all_nan
        X = X[:, valid_column_mask]
        if X.shape[1] == 0:
            raise ValueError("All feature columns were empty after cleaning; cannot train")
        retained_columns = tuple(int(idx) for idx in np.flatnonzero(valid_column_mask))
    else:
        retained_columns = None

    if np.unique(y).size < 2:
        raise ValueError("Training requires at least two target classes")

    X_train, X_test, y_train, y_test = train_test_split(
        X, y, test_size=0.2, shuffle=True, random_state=42
    )

    if model_type == "logistic":
        classifier = LogisticRegression(max_iter=1000)
    elif model_type == "gbm":
        classifier = GradientBoostingClassifier()
    else:
        raise ValueError("Unknown model type")

    pipeline = Pipeline(
        [
            ("imputer", SimpleImputer(strategy="median")),
            ("classifier", classifier),
        ]
    )

    pipeline.fit(X_train, y_train)
    proba = pipeline.predict_proba(X_test)[:, 1]
    preds = (proba >= threshold).astype(int)
    metrics = {
        "accuracy": float(accuracy_score(y_test, preds)),
        "roc_auc": float(roc_auc_score(y_test, proba)),
    }
    models_dir.mkdir(parents=True, exist_ok=True)
    model_path = models_dir / f"{model_type}_model.pkl"
    with model_path.open("wb") as handle:
        pickle.dump(pipeline, handle)
    return TrainResult(
        model_path=model_path,
        metrics=metrics,
        threshold=threshold,
        preprocessing={
            "imputed_cells": imputed_cells,
            "dropped_rows": dropped_rows,
            "dropped_columns": dropped_columns,
        },
        retained_columns=retained_columns,
        original_feature_count=original_feature_count,
    )


def load_model(model_path: Path):
    """Load a persisted model from disk."""

    with model_path.open("rb") as handle:
        return pickle.load(handle)


def calibrate_classifier(
    model_path: Path,
    calibration_data: Tuple[np.ndarray, np.ndarray],
    *,
    method: str = "sigmoid",
    output_path: Path | None = None,
    feature_mask: tuple[int, ...] | np.ndarray | None = None,
    original_feature_count: int | None = None,
) -> Path:
    """Calibrate a pre-trained classifier using hold-out data.

    Parameters
    ----------
    model_path:
        Location of the previously fitted classifier pipeline.
    calibration_data:
        Tuple containing the feature matrix and labels reserved for calibration.
    method:
        Calibration method supported by :class:`CalibratedClassifierCV` (``sigmoid`` or ``isotonic``).
    output_path:
        Optional override for where the calibrated model should be persisted.

    feature_mask:
        Optional tuple of retained column indices from the original feature matrix.
        When provided, the calibration features will be subset or reordered to
        match the training-time dimensionality.
    original_feature_count:
        Number of columns in the original training feature matrix. Used to
        determine whether the calibration payload still contains the untouched
        feature space or has already been trimmed.

    Returns
    -------
    Path
        Filesystem path to the calibrated model artefact.

    Raises
    ------
    ValueError
        If the calibration payload is malformed, references invalid feature
        indices, or lacks class diversity.

    Example
    -------
    >>> from pathlib import Path
    >>> import numpy as np
    >>> model_path = Path("models/logistic_model.pkl")
    >>> X_cal = np.random.rand(50, 4)
    >>> y_cal = (X_cal[:, 0] > 0.5).astype(int)
    >>> calibrate_classifier(model_path, (X_cal, y_cal))
    PosixPath('models/logistic_model_calibrated.pkl')
    """

    X_cal, y_cal = calibration_data
    X_cal = np.asarray(X_cal, dtype=float)
    y_cal = np.asarray(y_cal).ravel()

    if X_cal.ndim != 2:
        raise ValueError("Calibration feature matrix must be 2-dimensional")

    if not np.isfinite(y_cal).all():
        raise ValueError(
            "Calibration labels contain NaN or inf values; clean the labels before calibrating"
        )

    if feature_mask is not None:
        indices = np.asarray(feature_mask, dtype=int)
        if indices.ndim != 1:
            raise ValueError("Feature mask must be a 1-D sequence of column indices")
        if indices.size == 0:
            raise ValueError("Feature mask is empty; cannot realign calibration features")
        if (indices < 0).any():
            raise ValueError("Feature mask cannot include negative column indices")
        if not np.all(np.diff(indices) >= 0):
            raise ValueError("Feature mask must be sorted in ascending order")
        if np.unique(indices).size != indices.size:
            raise ValueError("Feature mask contains duplicate column indices")

        max_index = int(indices.max())
        if original_feature_count is None or original_feature_count == X_cal.shape[1]:
            if max_index >= X_cal.shape[1]:
                raise ValueError(
                    "Feature mask references columns beyond the calibration matrix bounds"
                )
            X_cal = X_cal[:, indices]
        elif X_cal.shape[1] == indices.size:
            # Calibration payload already trimmed to the retained columns. We assume the
            # supplied feature order already matches the mask order since we no longer
            # have the dropped columns to cross-check against.
            pass
        else:
            raise ValueError(
                "Calibration payload has unexpected dimensionality relative to the training mask"
            )

    non_finite = ~np.isfinite(X_cal)
    if non_finite.any():
        X_cal = X_cal.copy()
        X_cal[non_finite] = np.nan

    row_all_nan = np.isnan(X_cal).all(axis=1)
    if row_all_nan.any():
        X_cal = X_cal[~row_all_nan]
        y_cal = y_cal[~row_all_nan]
    if X_cal.size == 0:
        raise ValueError("No valid calibration rows remain after cleaning")

    if np.unique(y_cal).size < 2:
        raise ValueError("Calibration requires at least two target classes")

    pipeline = load_model(model_path)
    expected_features = getattr(pipeline, "n_features_in_", None)
    if expected_features is not None and X_cal.shape[1] != expected_features:
        raise ValueError(
            "Calibration feature matrix shape does not match the fitted model"
        )
    calibrator = CalibratedClassifierCV(estimator=pipeline, method=method, cv="prefit")
    calibrator.fit(X_cal, y_cal)
    target_path = output_path or model_path.with_name(f"{model_path.stem}_calibrated.pkl")
    with target_path.open("wb") as handle:
        pickle.dump(calibrator, handle)
    return target_path


__all__ = ["train_classifier", "load_model", "TrainResult", "calibrate_classifier"]<|MERGE_RESOLUTION|>--- conflicted
+++ resolved
@@ -72,66 +72,15 @@
 ) -> TrainResult:
     """Train a basic classifier and persist it to ``models_dir``.
 
-<<<<<<< HEAD
-    Parameters
-    ----------
-    X:
-        Feature matrix to train on. The routine casts the payload to ``float`` and
-        sanitises non-finite entries prior to fitting.
-    y:
-        Target labels associated with ``X``. The labels must contain at least two
-        distinct classes.
-    model_type:
-        Name of the estimator to fit (``"logistic"`` or ``"gbm"``).
-    models_dir:
-        Directory where the fitted pipeline should be persisted.
-    threshold:
-        Probability threshold for translating predictions into class labels when
-        deriving simple metrics.
-
-    Returns
-    -------
-    TrainResult
-        Metadata about the persisted model, including preprocessing telemetry.
-
-    Raises
-    ------
-    ValueError
-        If the feature matrix is not two-dimensional, lacks usable rows or columns
-        after cleaning, contains invalid target values, or the target labels collapse
-        into a single class.
-
-    Example
-    -------
-    >>> import numpy as np
-    >>> from pathlib import Path
-    >>> X = np.random.rand(120, 4)
-    >>> y = (X[:, 0] > 0.5).astype(int)
-    >>> train_classifier(X, y, models_dir=Path("models"))
-    TrainResult(...)
-=======
     Raises
     ------
     ValueError
         If the feature matrix is not two-dimensional, contains no finite rows after
         cleaning, or the target labels collapse into a single class.
->>>>>>> a9430e85
     """
 
     if X.ndim != 2:
         raise ValueError("Feature matrix must be 2-dimensional")
-<<<<<<< HEAD
-
-    X = np.asarray(X, dtype=float)
-    y = np.asarray(y).ravel()
-
-    original_feature_count = X.shape[1]
-
-    if not np.isfinite(y).all():
-        raise ValueError(
-            "Target labels contain NaN or inf values; clean the labels before training"
-        )
-=======
     y = np.asarray(y).ravel()
 
     if not np.isfinite(X).all() or not np.isfinite(y).all():
@@ -145,7 +94,6 @@
 
     if np.unique(y).size < 2:
         raise ValueError("Training requires at least two target classes")
->>>>>>> a9430e85
 
     non_finite_mask = ~np.isfinite(X)
     imputed_cells = int(non_finite_mask.sum())
