"""Real-time inference loop streaming predictions into the data layer."""

from __future__ import annotations

import argparse
import json
from dataclasses import dataclass
from pathlib import Path
from typing import Dict, List, Sequence

import numpy as np
import pandas as pd
import yaml
import pickle

try:  # pragma: no cover - optional dependency
    import joblib
except ModuleNotFoundError:  # pragma: no cover - fallback to stdlib pickle
    joblib = None  # type: ignore[assignment]

from toptek.core import features as core_features
from toptek.data import SQLiteBarFeed, connect, run_migrations


@dataclass(frozen=True)
class InferConfig:
    """Configuration for the streaming inference service."""

    models_dir: Path
    symbols: Sequence[str]
    decision_threshold: float = 0.5
    max_history: int = 2048


def load_config(path: Path) -> InferConfig:
    with path.open("r", encoding="utf-8") as handle:
        raw = yaml.safe_load(handle)
    base = path.parent
    models_dir = base / raw["models_dir"] if not Path(raw["models_dir"]).is_absolute() else Path(raw["models_dir"])
    symbols_raw = raw.get("symbols") or []
    if isinstance(symbols_raw, str):
        symbols = (symbols_raw,)
    else:
        symbols = tuple(str(symbol).upper() for symbol in symbols_raw if symbol)
    if not symbols:
        raise ValueError("At least one symbol must be configured for inference")
    return InferConfig(
        models_dir=models_dir.resolve(),
        symbols=symbols,
        decision_threshold=float(raw.get("decision_threshold", 0.5)),
        max_history=int(raw.get("max_history", 2048)),
    )


class PredictionService:
    """Stream bars, emit calibrated probabilities, and settle outcomes."""

    def __init__(self, config: InferConfig, *, conn=None) -> None:
        self.config = config
        self._owns_connection = conn is None
        self.conn = conn or connect()
        run_migrations(self.conn)
        self.feed = SQLiteBarFeed(self.conn)
        self.calibrator, self.card = self._load_artifacts(config.models_dir)
        self.feature_names: List[str] = list(self.card.get("feature_names", []))
        if not self.feature_names:
            raise ValueError("Model card missing feature names")
        self.model_version = str(
            self.card.get("versions", {}).get("model", "unknown")
        )
        self.features_hash = str(self.card.get("features_hash", ""))
        self._bars: Dict[str, pd.DataFrame] = {}
        self._known_predictions: Dict[str, set[pd.Timestamp]] = {
            symbol: self._load_existing_predictions(symbol) for symbol in config.symbols
        }

    def _load_artifacts(self, models_dir: Path):
        calibrator_path = models_dir / "calibrator.pkl"
        card_path = models_dir / "model_card.json"
        if not calibrator_path.exists():
            raise FileNotFoundError(f"Missing calibrator: {calibrator_path}")
        if not card_path.exists():
            raise FileNotFoundError(f"Missing model card: {card_path}")
        calibrator = self._load_pickle(calibrator_path)
        with card_path.open("r", encoding="utf-8") as handle:
            card = json.load(handle)
        return calibrator, card

    @staticmethod
    def _load_pickle(path: Path):
        if joblib is not None:
            return joblib.load(path)
        with path.open("rb") as handle:
            return pickle.load(handle)

    def _load_existing_predictions(self, symbol: str) -> set[pd.Timestamp]:
        cursor = self.conn.execute(
            "SELECT ts FROM model_predictions WHERE symbol = ? ORDER BY ts", (symbol,)
        )
        rows = cursor.fetchall()
        return {
<<<<<<< HEAD
            pd.Timestamp(row[0])
=======
            pd.Timestamp(row[0]).isoformat()
>>>>>>> 928a26c9
            for row in rows
            if row[0] is not None
        }

    def close(self) -> None:
        if self._owns_connection:
            self.conn.close()

    def run_once(self) -> Dict[str, List[Dict[str, object]]]:
        """Process the latest bars for all configured symbols."""

        results: Dict[str, List[Dict[str, object]]] = {}
        changed = False
        for symbol in self.config.symbols:
            ingested = self._ingest(symbol)
            new_predictions = self._predict(symbol) if ingested else []
            settled = self._settle(symbol)
            if new_predictions:
                results[symbol] = new_predictions
            if ingested or new_predictions or settled:
                changed = True
        if changed:
            self.conn.commit()
        return results

    def _ingest(self, symbol: str) -> bool:
        history = self._bars.get(symbol)
        since = history.index.max() if history is not None and not history.empty else None
        frame = self.feed.fetch(symbol, since=since)
        if frame.empty:
            return False
        frame = frame.sort_index()
        frame = frame[~frame.index.duplicated(keep="last")]
        if history is None or history.empty:
            updated = frame
        else:
            updated = pd.concat([history, frame])
            updated = updated[~updated.index.duplicated(keep="last")]
        if len(updated) > self.config.max_history:
            updated = updated.tail(self.config.max_history)
        self._bars[symbol] = updated
        return True

    def _predict(self, symbol: str) -> List[Dict[str, object]]:
        bars = self._bars.get(symbol)
        if bars is None or bars.empty:
            return []
        features_df = self._build_feature_frame(bars)
        if features_df.empty:
            return []
        known = self._known_predictions.setdefault(symbol, set())
<<<<<<< HEAD
        candidate_mask = ~features_df.index.isin(known)
=======
        index_iso = features_df.index.map(pd.Timestamp.isoformat)
        candidate_mask = ~pd.Index(index_iso).isin(known)
>>>>>>> 928a26c9
        candidates = features_df.loc[candidate_mask]
        if candidates.empty:
            return []
        matrix = candidates[self.feature_names].to_numpy(dtype=np.float64)
        probabilities = self.calibrator.predict_proba(matrix)[:, 1]
        inserted: List[Dict[str, object]] = []
        candidate_isos = pd.Index(index_iso)[candidate_mask]
        for ts, ts_iso, prob_up in zip(candidates.index, candidate_isos, probabilities):
            record = self._persist_prediction(symbol, ts, float(prob_up))
            if record is None:
                continue
<<<<<<< HEAD
            known.add(ts)
=======
            known.add(ts_iso)
>>>>>>> 928a26c9
            inserted.append(record)
        return inserted

    def _persist_prediction(
        self, symbol: str, ts: pd.Timestamp, prob_up: float
    ) -> Dict[str, object] | None:
        prob_down = float(max(0.0, min(1.0, 1.0 - prob_up)))
        threshold = self.config.decision_threshold
        chosen = int(prob_up >= threshold)
        pred_id = f"{symbol}-{ts.isoformat()}"
        payload = {
            "pred_id": pred_id,
            "ts": ts.isoformat(),
            "symbol": symbol,
            "prob_up": prob_up,
            "prob_down": prob_down,
            "model_ver": self.model_version,
            "features_hash": self.features_hash,
            "decision_threshold": threshold,
            "chosen": chosen,
            "meta": json.dumps({"source": "infer"}),
        }
        cursor = self.conn.execute(
            (
                "INSERT OR IGNORE INTO model_predictions(" \
                "pred_id, ts, symbol, prob_up, prob_down, model_ver, features_hash, decision_threshold, chosen, meta) "
                "VALUES (:pred_id, :ts, :symbol, :prob_up, :prob_down, :model_ver, :features_hash, :decision_threshold, :chosen, :meta)"
            ),
            payload,
        )
        if cursor.rowcount and cursor.rowcount > 0:
            return payload
        return None

    def _build_feature_frame(self, bars: pd.DataFrame) -> pd.DataFrame:
        feature_map = core_features.compute_features(bars)
        features_df = pd.DataFrame(feature_map, index=bars.index)
        features_df.replace([np.inf, -np.inf], np.nan, inplace=True)
        features_df = features_df[self.feature_names]
        features_df.dropna(inplace=True)
        return features_df

    def _settle(self, symbol: str) -> bool:
        bars = self._bars.get(symbol)
        if bars is None or len(bars) < 2:
            return False
        cursor = self.conn.execute(
            "SELECT pred_id, ts FROM model_predictions WHERE symbol = ? AND realized_ts IS NULL ORDER BY ts",
            (symbol,),
        )
        rows = cursor.fetchall()
        if not rows:
            return False
        timestamps = bars.index
        closes = bars["close"].to_numpy(dtype=float)
        updated = False
        for pred_id, ts_raw in rows:
            ts = pd.Timestamp(ts_raw)
            try:
                idx = int(timestamps.get_loc(ts))
            except KeyError:
                continue
            if idx >= len(timestamps) - 1:
                continue
            current_close = closes[idx]
            next_close = closes[idx + 1]
            realized_return = 0.0 if current_close == 0 else (next_close - current_close) / current_close
            realized_hit = int(next_close > current_close)
            realized_ts = timestamps[idx + 1]
            self.conn.execute(
                (
                    "UPDATE model_predictions "
                    "SET realized_hit = ?, realized_return = ?, realized_ts = ? "
                    "WHERE pred_id = ?"
                ),
                (
                    realized_hit,
                    realized_return,
                    realized_ts.isoformat(),
                    pred_id,
                ),
            )
            updated = True
        return updated

def _parse_args() -> argparse.Namespace:
    parser = argparse.ArgumentParser(description="Toptek streaming inference service")
    parser.add_argument("--config", required=True, help="Path to inference YAML config")
    return parser.parse_args()


def main() -> None:  # pragma: no cover - exercised by integration test entry point
    args = _parse_args()
    config = load_config(Path(args.config).resolve())
    service = PredictionService(config)
    try:
        while True:
            produced = service.run_once()
            if not produced:
                break
    finally:
        service.close()


__all__ = ["InferConfig", "PredictionService", "load_config"]<|MERGE_RESOLUTION|>--- conflicted
+++ resolved
@@ -99,11 +99,7 @@
         )
         rows = cursor.fetchall()
         return {
-<<<<<<< HEAD
-            pd.Timestamp(row[0])
-=======
             pd.Timestamp(row[0]).isoformat()
->>>>>>> 928a26c9
             for row in rows
             if row[0] is not None
         }
@@ -155,12 +151,8 @@
         if features_df.empty:
             return []
         known = self._known_predictions.setdefault(symbol, set())
-<<<<<<< HEAD
-        candidate_mask = ~features_df.index.isin(known)
-=======
         index_iso = features_df.index.map(pd.Timestamp.isoformat)
         candidate_mask = ~pd.Index(index_iso).isin(known)
->>>>>>> 928a26c9
         candidates = features_df.loc[candidate_mask]
         if candidates.empty:
             return []
@@ -172,11 +164,7 @@
             record = self._persist_prediction(symbol, ts, float(prob_up))
             if record is None:
                 continue
-<<<<<<< HEAD
-            known.add(ts)
-=======
             known.add(ts_iso)
->>>>>>> 928a26c9
             inserted.append(record)
         return inserted
 
